# Configuration file for the Sphinx documentation builder.
import subprocess, os

read_the_docs_build = os.environ.get('READTHEDOCS', None) == 'True'

if read_the_docs_build:
    subprocess.call('cd ../../; doxygen ./Doxyfile', shell=True)


# -- Project information -----------------------------------------------------

project = "iec104-python"
copyright = "2020-2024, Fraunhofer Institute for Applied Information Technology FIT"
author = "Martin Unkel <martin.unkel@fit.fraunhofer.de>"

<<<<<<< HEAD
release = "2.0"
version = "2.0.2"
=======
release = "2.1"
version = "2.1.0"
>>>>>>> e5a08032


# -- General configuration ---------------------------------------------------

extensions = [
    'sphinx.ext.duration',
    'sphinx.ext.doctest',
    'sphinx.ext.autodoc',
    'sphinx.ext.autosummary',
    'sphinx.ext.napoleon',
    'breathe',
    'sphinx_autodoc_typehints',
    'sphinx.ext.intersphinx'
]

intersphinx_mapping = {
    'python': ('https://docs.python.org/3/', None),
    'sphinx': ('https://www.sphinx-doc.org/en/master/', None),
    'c104': ('https://iec104-python.readthedocs.io/latest/', 'objects.inv'),
}
intersphinx_disabled_domains = ['std']

templates_path = ['_templates']

# -- Options for HTML output -------------------------------------------------

html_theme = 'sphinx_rtd_theme'

# -- Options for autodoc -----------------------------------------------------

autoclass_content = "class"

autodoc_class_signature = "separated"

autodoc_member_order = "bysource"

autodoc_default_options = {
    'members': True,
    'member-order': 'groupwise',
    'special-members': '__init__',
    'undoc-members': True,
    'inherited-members': True,
    'exclude-members': '__weakref__,__str__,__repr__,__new__'
}

# -- Options for breathe -----------------------------------------------------

breathe_projects = {
    "iec104-python": "../build/xml/",
}

breathe_default_project = "iec104-python"

typehints_fully_qualified = True
always_document_param_types = True
typehints_use_signature = True
typehints_use_signature_return = True<|MERGE_RESOLUTION|>--- conflicted
+++ resolved
@@ -13,13 +13,8 @@
 copyright = "2020-2024, Fraunhofer Institute for Applied Information Technology FIT"
 author = "Martin Unkel <martin.unkel@fit.fraunhofer.de>"
 
-<<<<<<< HEAD
-release = "2.0"
-version = "2.0.2"
-=======
 release = "2.1"
 version = "2.1.0"
->>>>>>> e5a08032
 
 
 # -- General configuration ---------------------------------------------------
